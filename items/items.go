--- conflicted
+++ resolved
@@ -2,7 +2,6 @@
 
 import (
 	"fmt"
-	"os"
 	"strconv"
 	"strings"
 	"unicode"
@@ -47,21 +46,7 @@
 }
 
 func (i *Item) GetScript() string {
-<<<<<<< HEAD
-
-	if scriptPath := getScriptPath(i.ItemId); scriptPath != `` {
-		// Load the script into a string
-		if _, err := os.Stat(scriptPath); err == nil {
-			if bytes, err := os.ReadFile(scriptPath); err == nil {
-				return string(bytes)
-			}
-		}
-	}
-
-	return ``
-=======
 	return i.GetSpec().GetScript()
->>>>>>> 1c608f2e
 }
 
 func (i *Item) SetTempData(key string, value any) {
